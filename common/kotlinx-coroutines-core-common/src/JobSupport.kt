--- conflicted
+++ resolved
@@ -332,64 +332,13 @@
         return Cancelled(this, exception)
     }
 
-<<<<<<< HEAD
-    /**
-     * Tries to initiate update of the current [state] of this job.
-     * @suppress **This is unstable API and it is subject to change.**
-     */
-    private fun tryUpdateState(expect: Incomplete, update: Any?): Boolean  {
-        require(update !is Incomplete) // only incomplete -> completed transition is allowed
-        if (!_state.compareAndSet(expect, update)) return false
-        // Unregister from parent job
-        parentHandle?.let {
-            it.dispose() // volatile read parentHandle _after_ state was updated
-            parentHandle = NonDisposableHandle // release it just in case, to aid GC
-        }
-        return true // continues in completeUpdateState
-    }
-
-    /**
-     * Completes update of the current [state] of this job.
-     * @suppress **This is unstable API and it is subject to change.**
-     */
-    private fun completeUpdateState(expect: Incomplete, update: Any?, mode: Int) {
-        val exceptionally = update as? CompletedExceptionally
-        // Do overridable processing before completion handlers
-
-        /*
-         * 1) Invoke onCancellationInternal: exception handling, parent/resource cancellation etc.
-         * 2) Invoke completion handlers: .join(), callbacks etc. It's important to invoke them only AFTER exception handling, see #208
-         * 3) Invoke onCompletionInternal: onNext(), timeout deregistration etc. I should be last so all callbacks observe consistent state
-         *    of the job which doesn't depend on callback scheduling
-         *
-         * Only notify on cancellation once (expect.isCancelling)
-         */
-        if (!expect.isCancelling) onCancellationInternal(exceptionally)
-
-        // Invoke completion handlers
-        val cause = exceptionally?.cause
-        if (expect is JobNode) { // SINGLE/SINGLE+ state -- one completion handler (common case)
-            try {
-                expect.invoke(cause)
-            } catch (ex: Throwable) {
-                handleException(CompletionHandlerException("Exception in completion handler $expect for $this", ex))
-            }
-        } else {
-            expect.list?.notifyCompletion(cause)
-        }
-=======
     private fun NodeList.notifyCompletion(cause: Throwable?) =
         notifyHandlers<JobNode<*>>(this, cause)
->>>>>>> 1740ec73
 
     private fun notifyCancellation(list: NodeList, cause: Throwable?) =
         notifyHandlers<JobCancellationNode<*>>(list, cause)
 
-<<<<<<< HEAD
-    private inline fun <reified T: JobNode> notifyHandlers(list: NodeList, cause: Throwable?) {
-=======
       private inline fun <reified T: JobNode<*>> notifyHandlers(list: NodeList, cause: Throwable?) {
->>>>>>> 1740ec73
         var exception: Throwable? = null
         list.forEach<T> { node ->
             try {
@@ -403,15 +352,6 @@
         exception?.let { handleOnCompletionException(it) }
     }
 
-<<<<<<< HEAD
-    private fun NodeList.notifyCompletion(cause: Throwable?) =
-        notifyHandlers<JobNode>(this, cause)
-
-    private fun notifyCancellation(list: NodeList, cause: Throwable?) =
-        notifyHandlers<JobCancellationNode>(list, cause)
-
-=======
->>>>>>> 1740ec73
     public final override fun start(): Boolean {
         loopOnState { state ->
             when (startInternal(state)) {
@@ -498,7 +438,7 @@
         invokeImmediately: Boolean,
         handler: CompletionHandler
     ): DisposableHandle {
-        var nodeCache: JobNode? = null
+        var nodeCache: JobNode<*>? = null
         loopOnState { state ->
             when (state) {
                 is Empty -> { // EMPTY_X state -- no completion handlers
@@ -512,7 +452,7 @@
                 is Incomplete -> {
                     val list = state.list
                     if (list == null) { // SINGLE/SINGLE+
-                        promoteSingleToNodeList(state as JobNode)
+                        promoteSingleToNodeList(state as JobNode<*>)
                     } else {
                         if (state is Finishing && state.cancelled != null && onCancelling) {
                             // installing cancellation handler on job that is being cancelled
@@ -533,16 +473,16 @@
         }
     }
 
-    private fun makeNode(handler: CompletionHandler, onCancelling: Boolean): JobNode {
+    private fun makeNode(handler: CompletionHandler, onCancelling: Boolean): JobNode<*> {
         return if (onCancelling)
-            (handler as? JobCancellationNode)?.also { require(it.job === this) }
+            (handler as? JobCancellationNode<*>)?.also { require(it.job === this) }
                 ?: InvokeOnCancellation(this, handler)
         else
-            (handler as? JobNode)?.also { require(it.job === this && it !is JobCancellationNode) }
+            (handler as? JobNode<*>)?.also { require(it.job === this && it !is JobCancellationNode) }
                 ?: InvokeOnCompletion(this, handler)
     }
 
-    private fun addLastAtomic(expect: Any, list: NodeList, node: JobNode) =
+    private fun addLastAtomic(expect: Any, list: NodeList, node: JobNode<*>) =
         list.addLastIf(node) { this.state === expect }
 
     private fun promoteEmptyToNodeList(state: Empty) {
@@ -550,7 +490,7 @@
         _state.compareAndSet(state, NodeList(state.isActive))
     }
 
-    private fun promoteSingleToNodeList(state: JobNode) {
+    private fun promoteSingleToNodeList(state: JobNode<*>) {
         // try to promote it to list (SINGLE+ state)
         state.addOneIfEmpty(NodeList(active = true))
         // it must be in SINGLE+ state or state has changed (node could have need removed from state)
@@ -606,11 +546,11 @@
     /**
      * @suppress **This is unstable API and it is subject to change.**
      */
-    internal fun removeNode(node: JobNode) {
+    internal fun removeNode(node: JobNode<*>) {
         // remove logic depends on the state of the job
         loopOnState { state ->
             when (state) {
-                is JobNode -> { // SINGE/SINGLE+ state -- one completion handler
+                is JobNode<*> -> { // SINGE/SINGLE+ state -- one completion handler
                     if (state !== node) return // a different job node --> we were already removed
                     // try remove and revert back to empty state
                     if (_state.compareAndSet(state, EMPTY_ACTIVE)) return
@@ -654,7 +594,7 @@
                         if (updateStateCancelled(state, cause)) return true
                     }
                 }
-                is JobNode -> { // SINGLE/SINGLE+ state -- one completion handler
+                is JobNode<*> -> { // SINGLE/SINGLE+ state -- one completion handler
                     promoteSingleToNodeList(state)
                 }
                 is NodeList -> { // LIST -- a list of completion handlers (either new or active)
@@ -750,7 +690,7 @@
                     promoteEmptyToNodeList(state)
                     return@loopOnState // retry
                 }
-                is JobNode -> {
+                is JobNode<*> -> {
                     promoteSingleToNodeList(state)
                     return@loopOnState // retry
                 }
@@ -1131,8 +1071,8 @@
     val list: NodeList? // is null only for Empty and JobNode incomplete state objects
 }
 
-internal abstract class JobNode(
-    @JvmField val job: Job
+internal abstract class JobNode<out J : Job>(
+    @JvmField val job: J
 ) : CompletionHandlerBase(), DisposableHandle, Incomplete {
     override val isActive: Boolean get() = true
     override val list: NodeList? get() = null
@@ -1158,7 +1098,7 @@
         append(if (isActive) "{Active}" else "{New}")
         append("[")
         var first = true
-        this@NodeList.forEach<JobNode> { node ->
+        this@NodeList.forEach<JobNode<*>> { node ->
             if (first) first = false else append(", ")
             append(node)
         }
@@ -1169,7 +1109,7 @@
 private class InvokeOnCompletion(
     job: Job,
     private val handler: CompletionHandler
-) : JobNode(job)  {
+) : JobNode<Job>(job)  {
     override fun invoke(cause: Throwable?) = handler.invoke(cause)
     override fun toString() = "InvokeOnCompletion[$classSimpleName@$hexAddress]"
 }
@@ -1177,7 +1117,7 @@
 private class ResumeOnCompletion(
     job: Job,
     private val continuation: Continuation<Unit>
-) : JobNode(job)  {
+) : JobNode<Job>(job)  {
     override fun invoke(cause: Throwable?) = continuation.resume(Unit)
     override fun toString() = "ResumeOnCompletion[$continuation]"
 }
@@ -1185,7 +1125,7 @@
 internal class DisposeOnCompletion(
     job: Job,
     private val handle: DisposableHandle
-) : JobNode(job) {
+) : JobNode<Job>(job) {
     override fun invoke(cause: Throwable?) = handle.dispose()
     override fun toString(): String = "DisposeOnCompletion[$handle]"
 }
@@ -1194,7 +1134,7 @@
     job: JobSupport,
     private val select: SelectInstance<R>,
     private val block: suspend () -> R
-) : JobNode(job) {
+) : JobNode<JobSupport>(job) {
     override fun invoke(cause: Throwable?) {
         if (select.trySelect(null))
             block.startCoroutineCancellable(select.completion)
@@ -1206,10 +1146,10 @@
     job: JobSupport,
     private val select: SelectInstance<R>,
     private val block: suspend (T) -> R
-) : JobNode(job) {
+) : JobNode<JobSupport>(job) {
     override fun invoke(cause: Throwable?) {
         if (select.trySelect(null))
-            (job as JobSupport).selectAwaitCompletion(select, block)
+            job.selectAwaitCompletion(select, block)
     }
     override fun toString(): String = "SelectAwaitOnCompletion[$select]"
 }
@@ -1220,19 +1160,16 @@
  * Marker for node that shall be invoked on cancellation (in _cancelling_ state).
  * **Note: may be invoked multiple times during cancellation.**
  */
-internal abstract class JobCancellationNode(job: Job) : JobNode(job)
+internal abstract class JobCancellationNode<out J : Job>(job: J) : JobNode<J>(job)
 
 private class InvokeOnCancellation(
     job: Job,
-    handler: CompletionHandler
-) : JobCancellationNode(job)  {
-    // delegate handler shall be invoked at most once, so here is an additional protection
-    private val handler = atomic<CompletionHandler?>(handler)
+    private val handler: CompletionHandler
+) : JobCancellationNode<Job>(job)  {
+    // delegate handler shall be invoked at most once, so here is an additional flag
+    private val _invoked = atomic(0)
     override fun invoke(cause: Throwable?) {
-        val previous = handler.value
-        if (previous != null && handler.compareAndSet(previous, null)) {
-            previous.invoke(cause)
-        }
+        if (_invoked.compareAndSet(0, 1)) handler.invoke(cause)
     }
     override fun toString() = "InvokeOnCancellation[$classSimpleName@$hexAddress]"
 }
@@ -1240,7 +1177,7 @@
 internal class ChildJob(
     parent: JobSupport,
     @JvmField val childJob: Job
-) : JobCancellationNode(parent) {
+) : JobCancellationNode<JobSupport>(parent) {
     override fun invoke(cause: Throwable?) {
         // Always materialize the actual instance of parent's completion exception and cancel child with it
         childJob.cancel(job.getCancellationException())
@@ -1252,7 +1189,7 @@
 internal class ChildContinuation(
     parent: Job,
     @JvmField val child: AbstractContinuation<*>
-) : JobCancellationNode(parent) {
+) : JobCancellationNode<Job>(parent) {
     override fun invoke(cause: Throwable?) {
         child.cancel(job.getCancellationException())
     }
@@ -1263,7 +1200,7 @@
     private val parent: JobSupport,
     private val child: ChildJob,
     private val proposedUpdate: Any?
-) : JobNode(child.childJob) {
+) : JobNode<Job>(child.childJob) {
     override fun invoke(cause: Throwable?) {
         parent.continueCompleting(child, proposedUpdate)
     }
